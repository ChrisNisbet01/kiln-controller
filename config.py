--- conflicted
+++ resolved
@@ -70,12 +70,7 @@
 # setpoint,large amounts of Integral can accumulate. This accumulation
 # causes the kiln to run above the setpoint for potentially a long
 # period of time. These settings allow integral accumulation only when
-<<<<<<< HEAD
-# the temperature is within stop_integral_windup_margin percent below
-# or above the setpoint. This applies only to the integral.
-=======
 # the temperature is close to the setpoint. This applies only to the integral.
->>>>>>> 09ee6440
 stop_integral_windup = True
 
 ########################################################################
