import threading
import time
import random
import datetime
import logging
import json
import config

log = logging.getLogger(__name__)

TEMPERATURE_MOVING_AVERAGE_SAMPLES = 40

class Output(object):
    def __init__(self):
        self.active = False
        self.load_libs()

    def load_libs(self):
        try:
            import RPi.GPIO as GPIO
            GPIO.setmode(GPIO.BCM)
            GPIO.setwarnings(False)
            GPIO.setup(config.gpio_heat, GPIO.OUT)
            self.active = True
            self.GPIO = GPIO
        except:
            msg = "Could not initialize GPIOs, oven operation will only be simulated!"
            log.warning(msg)
            self.active = False

    def heat(self,sleepfor):
        self.GPIO.output(config.gpio_heat, self.GPIO.HIGH)
        time.sleep(sleepfor)
        self.GPIO.output(config.gpio_heat, self.GPIO.LOW)

    def cool(self,sleepfor):
        '''no active cooling, so sleep'''
        time.sleep(sleepfor)

# FIX - Board class needs to be completely removed
class Board(object):
    def __init__(self):
        self.name = None
        self.active = False
        self.temp_sensor = None
        self.gpio_active = False
        self.load_libs()
        self.create_temp_sensor()
        self.temp_sensor.start()

    def load_libs(self):
        if config.max31855:
            try:
                #from max31855 import MAX31855, MAX31855Error
                self.name='MAX31855'
                self.active = True
                log.info("import %s " % (self.name))
            except ImportError:
                msg = "max31855 config set, but import failed"
                log.warning(msg)

        if config.max31856:
            try:
                #from max31856 import MAX31856, MAX31856Error
                self.name='MAX31856'
                self.active = True
                log.info("import %s " % (self.name))
            except ImportError:
                msg = "max31856 config set, but import failed"
                log.warning(msg)

    def create_temp_sensor(self):
        if config.simulate == True:
            self.temp_sensor = TempSensorSimulate()
        else:
            self.temp_sensor = TempSensorReal()

class BoardSimulated(object):
    def __init__(self):
        self.temp_sensor = TempSensorSimulated()

class TempSensor(threading.Thread):
    def __init__(self):
        threading.Thread.__init__(self)
        self.daemon = True
        self.temperature = 0
        self.time_step = config.sensor_time_wait
        self.noConnection = self.shortToGround = self.shortToVCC = False

class TempSensorSimulated(TempSensor):
    '''not much here, just need to be able to set the temperature'''
    def __init__(self):
        TempSensor.__init__(self)

class TempSensorReal(TempSensor):
    '''real temperature sensor thread that takes N measurements
       during the time_step'''
    def __init__(self):
        TempSensor.__init__(self)
        self.sleeptime = self.time_step / float(TEMPERATURE_MOVING_AVERAGE_SAMPLES)

        if config.max31855:
            log.info("init MAX31855")
            from max31855 import MAX31855, MAX31855Error
            self.thermocouple = MAX31855(config.gpio_sensor_cs,
                                     config.gpio_sensor_clock,
                                     config.gpio_sensor_data,
                                     config.temp_scale)

        if config.max31856:
            log.info("init MAX31856")
            from max31856 import MAX31856
            software_spi = { 'cs': config.gpio_sensor_cs,
                             'clk': config.gpio_sensor_clock,
                             'do': config.gpio_sensor_data,
                             'di': config.gpio_sensor_di }
            self.thermocouple = MAX31856(tc_type=config.thermocouple_type,
                                         software_spi = sofware_spi,
                                         units = config.temp_scale
                                         )

    def run(self):
        '''use a moving average of TEMPERATURE_MOVING_AVERAGE_SAMPLES across the time_step'''
        temps = []
        while True:
<<<<<<< HEAD
            temp = self.thermocouple.get()
            temps.append(temp)
            if len(temps) > TEMPERATURE_MOVING_AVERAGE_SAMPLES:
                del temps[0]

            if len(temps):
                self.temperature = sum(temps) / len(temps)
            self.noConnection = self.thermocouple.noConnection
            self.shortToGround = self.thermocouple.shortToGround
            self.shortToVCC = self.thermocouple.shortToVCC
            time.sleep(self.sleeptime)
=======
            maxtries = 5 
            sleeptime = self.time_step / float(maxtries)
            temps = []
            for x in range(0,maxtries):
                try:
                    temp = self.thermocouple.get()
                    temps.append(temp)
                except Exception:
                    log.exception("problem reading temp")
                time.sleep(sleeptime)
            if len(temps) > 0:
                self.temperature = sum(temps)/len(temps)
>>>>>>> f580f91c

class Oven(threading.Thread):
    '''parent oven class. this has all the common code
       for either a real or simulated oven'''
    def __init__(self):
        threading.Thread.__init__(self)
        self.daemon = True
        self.temperature = 0
        self.time_step = config.sensor_time_wait
        self.reset()

    def reset(self):
        self.state = "IDLE"
        self.profile = None
        self.start_time = 0
        self.runtime = 0
        self.totaltime = 0
        self.target = 0
        self.heat = 0
        self.pid = PID(ki=config.pid_ki, kd=config.pid_kd, kp=config.pid_kp)

    def run_profile(self, profile, startat=0):
        self.reset()

        if self.board.temp_sensor.noConnection:
            log.info("Refusing to start profile - thermocouple not connected")
            return
        if self.board.temp_sensor.shortToGround:
            log.info("Refusing to start profile - thermocouple short to ground")
            return
        if self.board.temp_sensor.shortToVCC:
            log.info("Refusing to start profile - thermocouple short to VCC")
            return

        log.info("Running schedule %s" % profile.name)
        self.profile = profile
        self.totaltime = profile.get_duration()
        self.state = "RUNNING"
        self.start_time = datetime.datetime.now()
        self.startat = startat * 60
        log.info("Starting")

    def abort_run(self):
        self.reset()

    def kiln_must_catch_up(self):
        '''shift the whole schedule forward in time by one time_step
        to wait for the kiln to catch up'''
        if config.kiln_must_catch_up == True:
            temp = self.board.temp_sensor.temperature + \
                config.thermocouple_offset
            # kiln too cold, wait for it to heat up
            if self.target - temp > config.kiln_must_catch_up_max_error:
                log.info("kiln must catch up, too cold, shifting schedule")
                self.start_time = self.start_time + \
                    datetime.timedelta(seconds=self.time_step)
            # kiln too hot, wait for it to cool down
            if temp - self.target > config.kiln_must_catch_up_max_error:
                log.info("kiln must catch up, too hot, shifting schedule")
                self.start_time = self.start_time + \
                    datetime.timedelta(seconds=self.time_step)

    def update_runtime(self):
        runtime_delta = datetime.datetime.now() - self.start_time
        if self.startat > 0:
            self.runtime = self.startat + runtime_delta.total_seconds()
        else:
            self.runtime = runtime_delta.total_seconds()

    def update_target_temp(self):
        self.target = self.profile.get_target_temperature(self.runtime)

    def reset_if_emergency(self):
        '''reset if the temperature is way TOO HOT'''
        if (self.board.temp_sensor.temperature + config.thermocouple_offset >=
            config.emergency_shutoff_temp):
            log.info("emergency!!! temperature too high, shutting down")
            self.reset()

        if self.board.temp_sensor.noConnection:
            log.info("emergency!!! lost connection to thermocouple, shutting down")
            self.reset()

    def reset_if_schedule_ended(self):
        if self.runtime > self.totaltime:
            log.info("schedule ended, shutting down")
            self.reset()

    def get_state(self):
        state = {
            'runtime': self.runtime,
            'temperature': self.board.temp_sensor.temperature + config.thermocouple_offset,
            'target': self.target,
            'state': self.state,
            'heat': self.heat,
            'totaltime': self.totaltime,
            'profile': self.profile.name if self.profile else None,
        }
        return state

    def run(self):
        while True:
            if self.state == "IDLE":
                time.sleep(1)
                continue
            if self.state == "RUNNING":
                self.kiln_must_catch_up()
                self.update_runtime()
                self.update_target_temp()
                self.heat_then_cool()
                self.reset_if_emergency()
                self.reset_if_schedule_ended()


class SimulatedOven(Oven):

    def __init__(self):
        self.reset()
        self.board = BoardSimulated()

        self.t_env = config.sim_t_env
        self.c_heat = config.sim_c_heat
        self.c_oven = config.sim_c_oven
        self.p_heat = config.sim_p_heat
        self.R_o_nocool = config.sim_R_o_nocool
        self.R_ho_noair = config.sim_R_ho_noair
        self.R_ho = self.R_ho_noair

        # set temps to the temp of the surrounding environment
        self.t = self.t_env # deg C temp of oven
        self.t_h = self.t_env #deg C temp of heating element

        # call parent init
        Oven.__init__(self)

        # start thread
        self.start()
        log.info("SimulatedOven started")

    def heating_energy(self,pid):
        # using pid here simulates the element being on for
        # only part of the time_step
        self.Q_h = self.p_heat * self.time_step * pid

    def temp_changes(self):
        #temperature change of heat element by heating
        self.t_h += self.Q_h / self.c_heat

        #energy flux heat_el -> oven
        self.p_ho = (self.t_h - self.t) / self.R_ho

        #temperature change of oven and heating element
        self.t += self.p_ho * self.time_step / self.c_oven
        self.t_h -= self.p_ho * self.time_step / self.c_heat

        #temperature change of oven by cooling to environment
        self.p_env = (self.t - self.t_env) / self.R_o_nocool
        self.t -= self.p_env * self.time_step / self.c_oven
        self.temperature = self.t
        self.board.temp_sensor.temperature = self.t

    def heat_then_cool(self):
        pid = self.pid.compute(self.target,
                               self.board.temp_sensor.temperature +
                               config.thermocouple_offset)
        heat_on = float(self.time_step * pid)
        heat_off = float(self.time_step * (1 - pid))

        self.heating_energy(pid)
        self.temp_changes()

        # self.heat is for the front end to display if the heat is on
        self.heat = 0.0
        if heat_on > 0:
            self.heat = heat_on

        log.info("simulation: -> %dW heater: %.0f -> %dW oven: %.0f -> %dW env"            % (int(self.p_heat * pid),
            self.t_h,
            int(self.p_ho),
            self.t,
            int(self.p_env)))

        time_left = self.totaltime - self.runtime
        log.info("temp=%.2f, target=%.2f, pid=%.3f, heat_on=%.2f, heat_off=%.2f, run_time=%d, total_time=%d, time_left=%d" %
            (self.board.temp_sensor.temperature + config.thermocouple_offset,
             self.target,
             pid,
             heat_on,
             heat_off,
             self.runtime,
             self.totaltime,
             time_left))

        # we don't actually spend time heating & cooling during
        # a simulation, so sleep.
        time.sleep(self.time_step)


class RealOven(Oven):

    def __init__(self):
        self.board = Board()
        self.output = Output()
        self.reset()

        # call parent init
        Oven.__init__(self)

        # start thread
        self.start()

    def heat_then_cool(self):
        pid = self.pid.compute(self.target,
                               self.board.temp_sensor.temperature +
                               config.thermocouple_offset)
        heat_on = float(self.time_step * pid)
        heat_off = float(self.time_step * (1 - pid))

        # self.heat is for the front end to display if the heat is on
        self.heat = 0.0
        if heat_on > 0:
            self.heat = 1.0

        self.output.heat(heat_on)
        self.output.cool(heat_off)
        time_left = self.totaltime - self.runtime
        log.info("temp=%.2f, target=%.2f, pid=%.3f, heat_on=%.2f, heat_off=%.2f, run_time=%d, total_time=%d, time_left=%d" %
            (self.board.temp_sensor.temperature + config.thermocouple_offset,
             self.target,
             pid,
             heat_on,
             heat_off,
             self.runtime,
             self.totaltime,
             time_left))

class Profile():
    def __init__(self, json_data):
        obj = json.loads(json_data)
        self.name = obj["name"]
        self.data = sorted(obj["data"])

    def get_duration(self):
        return max([t for (t, x) in self.data])

    def get_surrounding_points(self, time):
        if time > self.get_duration():
            return (None, None)

        prev_point = None
        next_point = None

        for i in range(len(self.data)):
            if time < self.data[i][0]:
                prev_point = self.data[i-1]
                next_point = self.data[i]
                break

        return (prev_point, next_point)

    def get_target_temperature(self, time):
        if time > self.get_duration():
            return 0

        (prev_point, next_point) = self.get_surrounding_points(time)

        incl = float(next_point[1] - prev_point[1]) / float(next_point[0] - prev_point[0])
        temp = prev_point[1] + (time - prev_point[0]) * incl
        return temp


class PID():

    def __init__(self, ki=1, kp=1, kd=1):
        self.ki = ki
        self.kp = kp
        self.kd = kd
        self.lastNow = datetime.datetime.now()
        self.iterm = 0
        self.lastErr = 0

    # FIX - this was using a really small window where the PID control
    # takes effect from -1 to 1. I changed this to various numbers and
    # settled on -50 to 50 and then divide by 50 at the end. This results
    # in a larger PID control window and much more accurate control...
    # instead of what used to be binary on/off control.
    def compute(self, setpoint, ispoint):
        now = datetime.datetime.now()
        timeDelta = (now - self.lastNow).total_seconds()

        window_size = 100

        error = float(setpoint - ispoint)

        if self.ki > 0:
<<<<<<< HEAD
            self.iterm += (error * timeDelta * (1/self.ki))

=======
            if config.stop_integral_windup == True:
                margin = setpoint * config.stop_integral_windup_margin/100
                if (abs(error) <= abs(margin)):
                    self.iterm += (error * timeDelta * (1/self.ki))
            else:
                self.iterm += (error * timeDelta * (1/self.ki))
        
>>>>>>> f580f91c
        dErr = (error - self.lastErr) / timeDelta
        output = self.kp * error + self.iterm + self.kd * dErr
        out4logs = output
        output = sorted([-1 * window_size, output, window_size])[1]
        self.lastErr = error
        self.lastNow = now

        # not actively cooling, so
        if output < 0:
            output = 0

        output = float(output / window_size)

<<<<<<< HEAD
        log.info("pid temp==%0.2f set=%0.2f err=%0.2f p=%0.2f i=%0.2f d=%0.2f pid=%0.2f out=%0.2f" % (ispoint, setpoint, error, self.kp * error, self.iterm, self.kd * dErr, out4logs, output))
=======
        if out4logs > 0:        
#            log.info("pid percents pid=%0.2f p=%0.2f i=%0.2f d=%0.2f" % (out4logs,
#                ((self.kp * error)/out4logs)*100, 
#                (self.iterm/out4logs)*100,
#                ((self.kd * dErr)/out4logs)*100)) 
            log.info("pid actuals pid=%0.2f p=%0.2f i=%0.2f d=%0.2f" % (out4logs,
                self.kp * error, 
                self.iterm,
                self.kd * dErr)) 
>>>>>>> f580f91c

        return output<|MERGE_RESOLUTION|>--- conflicted
+++ resolved
@@ -123,7 +123,6 @@
         '''use a moving average of TEMPERATURE_MOVING_AVERAGE_SAMPLES across the time_step'''
         temps = []
         while True:
-<<<<<<< HEAD
             temp = self.thermocouple.get()
             temps.append(temp)
             if len(temps) > TEMPERATURE_MOVING_AVERAGE_SAMPLES:
@@ -135,20 +134,6 @@
             self.shortToGround = self.thermocouple.shortToGround
             self.shortToVCC = self.thermocouple.shortToVCC
             time.sleep(self.sleeptime)
-=======
-            maxtries = 5 
-            sleeptime = self.time_step / float(maxtries)
-            temps = []
-            for x in range(0,maxtries):
-                try:
-                    temp = self.thermocouple.get()
-                    temps.append(temp)
-                except Exception:
-                    log.exception("problem reading temp")
-                time.sleep(sleeptime)
-            if len(temps) > 0:
-                self.temperature = sum(temps)/len(temps)
->>>>>>> f580f91c
 
 class Oven(threading.Thread):
     '''parent oven class. this has all the common code
@@ -444,18 +429,13 @@
         error = float(setpoint - ispoint)
 
         if self.ki > 0:
-<<<<<<< HEAD
-            self.iterm += (error * timeDelta * (1/self.ki))
-
-=======
             if config.stop_integral_windup == True:
                 margin = setpoint * config.stop_integral_windup_margin/100
                 if (abs(error) <= abs(margin)):
                     self.iterm += (error * timeDelta * (1/self.ki))
             else:
                 self.iterm += (error * timeDelta * (1/self.ki))
-        
->>>>>>> f580f91c
+
         dErr = (error - self.lastErr) / timeDelta
         output = self.kp * error + self.iterm + self.kd * dErr
         out4logs = output
@@ -469,18 +449,14 @@
 
         output = float(output / window_size)
 
-<<<<<<< HEAD
-        log.info("pid temp==%0.2f set=%0.2f err=%0.2f p=%0.2f i=%0.2f d=%0.2f pid=%0.2f out=%0.2f" % (ispoint, setpoint, error, self.kp * error, self.iterm, self.kd * dErr, out4logs, output))
-=======
-        if out4logs > 0:        
+        if out4logs > 0:
 #            log.info("pid percents pid=%0.2f p=%0.2f i=%0.2f d=%0.2f" % (out4logs,
-#                ((self.kp * error)/out4logs)*100, 
+#                ((self.kp * error)/out4logs)*100,
 #                (self.iterm/out4logs)*100,
-#                ((self.kd * dErr)/out4logs)*100)) 
+#                ((self.kd * dErr)/out4logs)*100))
             log.info("pid actuals pid=%0.2f p=%0.2f i=%0.2f d=%0.2f" % (out4logs,
-                self.kp * error, 
+                self.kp * error,
                 self.iterm,
-                self.kd * dErr)) 
->>>>>>> f580f91c
+                self.kd * dErr))
 
         return output